use std::{
    ptr::drop_in_place,
    sync::{
        atomic::{AtomicU32, Ordering},
        Arc,
    },
    time::Duration,
};

use crate::rpc::protocol::REQUEST_POOL_SIZE;
use kanal;
use log::debug;
use tokio::{
    sync::mpsc::{channel, Receiver, Sender},
    time::timeout,
};

use super::protocol::CLIENT_REQUEST_TIMEOUT;

pub struct OperationCallback {
    pub data: *const u8,
    pub meta_data: *const u8,
    pub data_length: usize,
    pub meta_data_length: usize,
    pub request_status: libc::c_int,
    pub flags: u32,
    pub receiver: *mut Receiver<()>,
}

unsafe impl std::marker::Sync for OperationCallback {}
unsafe impl std::marker::Send for OperationCallback {}

impl Default for OperationCallback {
    fn default() -> Self {
        let (_, receiver) = channel(1);
        Self::new(receiver)
    }
}

impl OperationCallback {
    pub fn new(receiver: Receiver<()>) -> Self {
        Self {
            data: std::ptr::null(),
            meta_data: std::ptr::null(),
            data_length: 0,
            meta_data_length: 0,
            request_status: 0,
            flags: 0,
            receiver: Box::into_raw(Box::new(receiver)),
        }
    }

    #[allow(clippy::mut_from_ref)]
    pub fn get_receiver(&self) -> &mut Receiver<()> {
        unsafe { &mut *self.receiver }
    }
}

pub struct CallbackPool {
    callbacks: Vec<*const OperationCallback>,
    senders: Vec<Arc<Sender<()>>>,
    ids: (kanal::AsyncSender<u32>, kanal::AsyncReceiver<u32>),
    callback_status: Vec<AtomicU32>,
    // batch id for each callback, used to check if the callback is for the current request.
    // Each request has a unique batch id and will increase the batch id by 1 for each callback.
    batch: Vec<AtomicU32>,
}

impl Default for CallbackPool {
    fn default() -> Self {
        CallbackPool::new()
    }
}

impl CallbackPool {
    pub fn new() -> Self {
        let mut callbacks = Vec::with_capacity(REQUEST_POOL_SIZE);
        let mut senders = Vec::with_capacity(REQUEST_POOL_SIZE);
        let ids = kanal::unbounded_async::<u32>();
        let mut callback_status = Vec::with_capacity(REQUEST_POOL_SIZE);
        let mut batch = Vec::with_capacity(REQUEST_POOL_SIZE);
        for i in 0..REQUEST_POOL_SIZE as u32 {
            let (sender, receiver) = tokio::sync::mpsc::channel(1);
            callbacks.push(Box::into_raw(Box::new(OperationCallback::new(receiver)))
                as *const OperationCallback);
            senders.push(Arc::new(sender));
            ids.0.clone_sync().send(i).unwrap();
            callback_status.push(AtomicU32::new(0));
            batch.push(AtomicU32::new(0));
        }
        Self {
            callbacks,
            senders,
            ids,
            callback_status,
            batch,
        }
    }

    pub fn init(&mut self) {}

    pub fn free(&self) {
        for i in 0..self.callbacks.len() {
            unsafe {
                drop_in_place(self.callbacks[i] as *mut OperationCallback);
            }
        }
    }

    pub async fn register_callback(
        &self,
        rsp_meta_data: &mut [u8],
        rsp_data: &mut [u8],
    ) -> Result<(u32, u32), Box<dyn std::error::Error>> {
        match self.ids.1.clone().recv().await {
            Ok(id) => {
                let callback =
                    unsafe { &mut *(self.callbacks[id as usize] as *mut OperationCallback) };
                callback.data = rsp_data.as_ptr();
                callback.meta_data = rsp_meta_data.as_ptr();

                // codes above can be reordered, so we don't use AcqRel. Maybe directly use fetch and store is better.
                let batch = self.batch[id as usize].fetch_add(1, Ordering::Release);

                assert!(self.callback_status[id as usize].load(Ordering::Acquire) == 0); // only for debug
                self.callback_status[id as usize].store(1, Ordering::Release);
                Ok((batch + 1, id))
            }
            Err(_) => Err("register_callback error")?,
        }
    }

    pub fn lock_if_not_timeout(
        &self,
        batch: u32,
        id: u32,
    ) -> Result<(), Box<dyn std::error::Error>> {
        let now_batch = self.batch[id as usize].load(std::sync::atomic::Ordering::Acquire);
        if batch != now_batch {
            debug!("uid not match: {}, {}", batch, now_batch);
            return Err("already timed out")?;
        }
        if self.callback_status[id as usize]
            .compare_exchange(
                1,
                0,
                std::sync::atomic::Ordering::AcqRel,
                std::sync::atomic::Ordering::Acquire,
            )
            .is_ok()
        {
            Ok(())
        } else {
            Err("lock failed, already timed out")?
        }
    }

    pub fn get_data_ref(
        &self,
        id: u32,
        data_length: usize,
    ) -> Result<&mut [u8], Box<dyn std::error::Error>> {
        let callback = self.callbacks[id as usize];
        unsafe {
            Ok(std::slice::from_raw_parts_mut(
                (*callback).data as *mut u8,
                data_length,
            ))
        }
    }

    pub fn get_meta_data_ref(
        &self,
        id: u32,
        meta_data_length: usize,
    ) -> Result<&mut [u8], Box<dyn std::error::Error>> {
        let callback = self.callbacks[id as usize];
        unsafe {
            Ok(std::slice::from_raw_parts_mut(
                (*callback).meta_data as *mut u8,
                meta_data_length,
            ))
        }
    }

    pub async fn response(
        &self,
        id: u32,
        status: libc::c_int,
        flags: u32,
        meta_data_length: usize,
        data_lenght: usize,
    ) -> Result<(), Box<dyn std::error::Error>> {
        {
            let callback = unsafe { &mut *(self.callbacks[id as usize] as *mut OperationCallback) };
            callback.request_status = status;
            callback.flags = flags;
            callback.meta_data_length = meta_data_length;
            callback.data_length = data_lenght;
        }
        self.senders[id as usize].send(()).await?;
        debug!("Response success");
        Ok(())
    }

    // wait_for_callback
    // return: (status, flags, meta_data_length, data_length)
    pub async fn wait_for_callback(
        &self,
        id: u32,
    ) -> Result<(i32, u32, usize, usize), Box<dyn std::error::Error>> {
        let receiver =
            unsafe { (*(self.callbacks[id as usize] as *mut OperationCallback)).get_receiver() };
<<<<<<< HEAD
        let result = timeout(Duration::from_millis(30000), receiver.recv()).await;
=======
        let result = timeout(CLIENT_REQUEST_TIMEOUT, receiver.recv()).await;
>>>>>>> 95dbbe70
        let is_ok = match result {
            Ok(r) => match r {
                Some(_) => true,
                None => panic!("wait_for_callback error"),
            },
            Err(_) => {
                match self.callback_status[id as usize].compare_exchange(
                    1,
                    0,
                    Ordering::AcqRel,
                    Ordering::Acquire,
                ) {
                    Ok(_) => false,
                    Err(_) => {
                        // This means that the response has been received, and signal has been sent.
                        match timeout(Duration::from_millis(30000), receiver.recv()).await {
                            Ok(r) => match r {
                                Some(_) => true,
                                None => panic!("wait_for_callback error"),
                            },
                            Err(_) => {
                                panic!("unexpected wait_for_callback timeout")
                            }
                        }
                    }
                }
            }
        };
        match is_ok {
            true => {
                let (status, flags, meta_data_length, data_length) = {
                    let callback =
                        unsafe { &mut *(self.callbacks[id as usize] as *mut OperationCallback) };
                    (
                        callback.request_status,
                        callback.flags,
                        callback.meta_data_length,
                        callback.data_length,
                    )
                };
                self.ids.0.clone().send(id).await?;
                Ok((status, flags, meta_data_length, data_length))
            }
            false => {
                self.ids.0.clone().send(id).await?;
                Err(format!("wait_for_callback timeout, id: {}", id))?
            }
        }
    }
}

unsafe impl std::marker::Sync for CallbackPool {}
unsafe impl std::marker::Send for CallbackPool {}

#[allow(unused)]
#[cfg(test)]
mod tests {
    use super::{CallbackPool, OperationCallback};
    use core::time;
    #[tokio::test(flavor = "multi_thread", worker_threads = 1)]
    async fn test_register_callback() {
        let mut pool = CallbackPool::new();
        pool.init();
        let mut recv_meta_data: Vec<u8> = vec![];
        let mut recv_data = vec![0u8; 1024];
        let result = pool
            .register_callback(&mut recv_meta_data, &mut recv_data)
            .await;
        match result {
            Ok(_) => assert!(true),
            Err(_) => assert!(false),
        }
    }

    #[tokio::test(flavor = "multi_thread", worker_threads = 1)]
    async fn test_get_metadata_ref() {
        let mut pool = CallbackPool::new();
        pool.init();
        let mut recv_meta_data = vec![];
        let mut recv_data = vec![0u8; 1024];
        let result = pool
            .register_callback(&mut recv_meta_data, &mut recv_data)
            .await;
        match result {
            Ok((batch, id)) => match pool.get_meta_data_ref(id, recv_meta_data.len()) {
                Ok(recv_meta_data_ref) => {
                    assert_eq!(recv_meta_data_ref, &mut recv_meta_data);
                }
                Err(_) => assert!(false),
            },
            Err(_) => assert!(false),
        }
    }

    #[tokio::test(flavor = "multi_thread", worker_threads = 1)]
    async fn test_get_data_ref() {
        let mut pool = CallbackPool::new();
        pool.init();
        let mut recv_meta_data = vec![];
        let mut recv_data = vec![0u8; 1024];
        let result = pool
            .register_callback(&mut recv_meta_data, &mut recv_data)
            .await;
        match result {
            Ok((batch, id)) => match pool.get_data_ref(id, recv_data.len()) {
                Ok(recv_data_ref) => {
                    assert_eq!(recv_data_ref, &mut recv_data);
                }
                Err(_) => assert!(false),
            },
            Err(_) => assert!(false),
        }
    }

    #[tokio::test(flavor = "multi_thread", worker_threads = 1)]
    async fn test_wait_for_callback() {
        let mut pool = CallbackPool::new();
        pool.init();
        let mut recv_meta_data = vec![];
        let mut recv_data = vec![0u8; 1024];
        let result = pool
            .register_callback(&mut recv_meta_data, &mut recv_data)
            .await;
        match result {
            Ok((batch, id)) => {
                let callback = pool.callbacks[id as usize];
                unsafe {
                    let oc = &*(callback as *mut OperationCallback);
                    match pool.senders[id as usize].send(()).await {
                        Ok(_) => assert!(true),
                        Err(_) => assert!(false),
                    };
                    match pool.wait_for_callback(id).await {
                        Ok(_) => assert!(true),
                        Err(_) => assert!(false),
                    };
                }
            }
            Err(_) => assert!(false),
        }
    }

    #[tokio::test(flavor = "multi_thread", worker_threads = 1)]
    async fn test_reponse() {
        let mut pool = CallbackPool::new();
        pool.init();
        let mut recv_meta_data = vec![];
        let mut recv_data = vec![0u8; 1024];
        let result = pool
            .register_callback(&mut recv_meta_data, &mut recv_data)
            .await;
        match result {
            Ok((batch, id)) => {
                let callback = pool.callbacks[id as usize];
                unsafe {
                    match pool
                        .response(id, 1 as i32, 2 as u32, 24 as usize, 512 as usize)
                        .await
                    {
                        Ok(_) => assert!(true),
                        Err(_) => assert!(false),
                    };
                    let oc = &*(callback as *mut OperationCallback);
                    let mut receiver = unsafe {
                        (*(pool.callbacks[id as usize] as *mut OperationCallback)).get_receiver()
                    };
                    match receiver.recv().await {
                        Some(_) => {
                            assert_eq!(oc.request_status, 1);
                            assert_eq!(oc.flags, 2);
                            assert_eq!(oc.meta_data_length, 24);
                            assert_eq!(oc.data_length, 512);
                        }
                        None => assert!(false),
                    }
                }
            }
            Err(_) => assert!(false),
        }
    }

    #[tokio::test(flavor = "multi_thread", worker_threads = 1)]
    async fn test_lock_if_not_timeout() {
        let mut pool = CallbackPool::new();
        pool.init();
        let mut recv_meta_data = vec![];
        let mut recv_data = vec![0u8; 1024];
        let result = pool
            .register_callback(&mut recv_meta_data, &mut recv_data)
            .await;
        match result {
            Ok((batch, id)) => unsafe {
                match pool.lock_if_not_timeout(batch, id) {
                    Ok(_) => assert!(true),
                    Err(_) => assert!(false),
                };
                match pool
                    .response(id, 1 as i32, 2 as u32, 24 as usize, 512 as usize)
                    .await
                {
                    Ok(_) => assert!(true),
                    Err(_) => assert!(false),
                };
                match pool.wait_for_callback(id).await {
                    Ok(_) => assert!(true),
                    Err(_) => assert!(false),
                };
            },
            Err(_) => assert!(false),
        }
    }
}<|MERGE_RESOLUTION|>--- conflicted
+++ resolved
@@ -211,11 +211,7 @@
     ) -> Result<(i32, u32, usize, usize), Box<dyn std::error::Error>> {
         let receiver =
             unsafe { (*(self.callbacks[id as usize] as *mut OperationCallback)).get_receiver() };
-<<<<<<< HEAD
-        let result = timeout(Duration::from_millis(30000), receiver.recv()).await;
-=======
         let result = timeout(CLIENT_REQUEST_TIMEOUT, receiver.recv()).await;
->>>>>>> 95dbbe70
         let is_ok = match result {
             Ok(r) => match r {
                 Some(_) => true,
@@ -231,7 +227,7 @@
                     Ok(_) => false,
                     Err(_) => {
                         // This means that the response has been received, and signal has been sent.
-                        match timeout(Duration::from_millis(30000), receiver.recv()).await {
+                        match timeout(CLIENT_REQUEST_TIMEOUT, receiver.recv()).await {
                             Ok(r) => match r {
                                 Some(_) => true,
                                 None => panic!("wait_for_callback error"),
